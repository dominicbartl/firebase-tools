--- conflicted
+++ resolved
@@ -67,6 +67,8 @@
       );
     }
 
+    validateConfig(cfg);
+
     versionCreates.push(
       api
         .request("POST", "/v1beta1/sites/" + deploy.site + "/versions", {
@@ -82,21 +84,5 @@
     );
   });
 
-<<<<<<< HEAD
-  validateConfig(options.config.get("hosting"));
-
-  return api
-    .request("POST", "/v1beta1/sites/" + options.instance + "/versions", {
-      origin: api.hostingApiOrigin,
-      auth: true,
-      data: {
-        config: convertConfig(options.config.get("hosting")),
-      },
-    })
-    .then(function(result) {
-      context.hosting = { version: result.body.name };
-    });
-=======
   return Promise.all(versionCreates);
->>>>>>> 534ade73
 };