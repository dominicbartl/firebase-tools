<<<<<<< HEAD
* Fixes Storage Emulator permissions errors
* Added ability for Functions Emulator to automatically connect to Storage emulator.
=======
- Include `appId` in web app configuration when using the Hosting emulator (#2798).
- Add support for emulating the `demo-*` project ID namespace with fake Admin and Web SDK configurations (#3291).
- Update Cloud Firestore emulator to v1.11.15 which fixes unexpected PERMISSION_DENIED errors when headers are empty (#3258)
>>>>>>> b818b511
<|MERGE_RESOLUTION|>--- conflicted
+++ resolved
@@ -1,8 +1,5 @@
-<<<<<<< HEAD
-* Fixes Storage Emulator permissions errors
-* Added ability for Functions Emulator to automatically connect to Storage emulator.
-=======
+- Fixes Storage Emulator permissions errors
+- Added ability for Functions Emulator to automatically connect to Storage emulator.
 - Include `appId` in web app configuration when using the Hosting emulator (#2798).
 - Add support for emulating the `demo-*` project ID namespace with fake Admin and Web SDK configurations (#3291).
-- Update Cloud Firestore emulator to v1.11.15 which fixes unexpected PERMISSION_DENIED errors when headers are empty (#3258)
->>>>>>> b818b511
+- Update Cloud Firestore emulator to v1.11.15 which fixes unexpected PERMISSION_DENIED errors when headers are empty (#3258)