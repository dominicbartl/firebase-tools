<<<<<<< HEAD
## Breaking

- Drops support for Node 12.
- Tooling moves to Node 16, firepit (standalone) builds move to Node 16, testing moves to 14, 16, and 18.
- Removes support for running the emulators with Java versions prior to 11.
- Removes `params` flag from ext:install, ext:update, ext:configure commands as they are replaced by the Extensions Manifest. See https://firebase.google.com/docs/extensions/manifest for more details.
=======
- Fix missing Connection header in RTDB emulator REST streaming API (https://github.com/firebase/firebase-tools-ui/issues/3329).
>>>>>>> d90d4d73
<|MERGE_RESOLUTION|>--- conflicted
+++ resolved
@@ -1,10 +1,10 @@
-<<<<<<< HEAD
 ## Breaking
 
 - Drops support for Node 12.
 - Tooling moves to Node 16, firepit (standalone) builds move to Node 16, testing moves to 14, 16, and 18.
 - Removes support for running the emulators with Java versions prior to 11.
 - Removes `params` flag from ext:install, ext:update, ext:configure commands as they are replaced by the Extensions Manifest. See https://firebase.google.com/docs/extensions/manifest for more details.
-=======
-- Fix missing Connection header in RTDB emulator REST streaming API (https://github.com/firebase/firebase-tools-ui/issues/3329).
->>>>>>> d90d4d73
+
+## Not-so-breaking
+
+- Fix missing Connection header in RTDB emulator REST streaming API (https://github.com/firebase/firebase-tools-ui/issues/3329).